import argparse
import errno
import json
import os
import time

import torch
from torch.autograd import Variable
from warpctc_pytorch import CTCLoss

from data.bucketing_sampler import BucketingSampler, SpectrogramDatasetWithLength
from data.data_loader import AudioDataLoader, SpectrogramDataset
from decoder import ArgMaxDecoder
from model import DeepSpeech, supported_rnns

parser = argparse.ArgumentParser(description='DeepSpeech training')
parser.add_argument('--train_manifest', metavar='DIR',
                    help='path to train manifest csv', default='data/train_manifest.csv')
parser.add_argument('--val_manifest', metavar='DIR',
                    help='path to validation manifest csv', default='data/val_manifest.csv')
parser.add_argument('--sample_rate', default=16000, type=int, help='Sample rate')
parser.add_argument('--batch_size', default=20, type=int, help='Batch size for training')
parser.add_argument('--num_workers', default=4, type=int, help='Number of workers used in data-loading')
parser.add_argument('--labels_path', default='labels.json', help='Contains all characters for prediction')
parser.add_argument('--window_size', default=.02, type=float, help='Window size for spectrogram in seconds')
parser.add_argument('--window_stride', default=.01, type=float, help='Window stride for spectrogram in seconds')
parser.add_argument('--window', default='hamming', help='Window type for spectrogram generation')
parser.add_argument('--hidden_size', default=400, type=int, help='Hidden size of RNNs')
parser.add_argument('--hidden_layers', default=4, type=int, help='Number of RNN layers')
parser.add_argument('--epochs', default=70, type=int, help='Number of training epochs')
parser.add_argument('--cuda', dest='cuda', action='store_true', help='Use cuda to train model')
parser.add_argument('--lr', '--learning-rate', default=3e-4, type=float, help='initial learning rate')
parser.add_argument('--momentum', default=0.9, type=float, help='momentum')
parser.add_argument('--max_norm', default=400, type=int, help='Norm cutoff to prevent explosion of gradients')
parser.add_argument('--learning_anneal', default=1.1, type=float, help='Annealing applied to learning rate every epoch')
parser.add_argument('--silent', dest='silent', action='store_true', help='Turn off progress tracking per iteration')
parser.add_argument('--checkpoint', dest='checkpoint', action='store_true', help='Enables checkpoint saving of model')
parser.add_argument('--checkpoint_per_batch', default=0, type=int, help='Save checkpoint per batch. 0 means never save')
parser.add_argument('--visdom', dest='visdom', action='store_true', help='Turn on visdom graphing')
parser.add_argument('--save_folder', default='models/', help='Location to save epoch models')
parser.add_argument('--final_model_path', default='models/deepspeech_final.pth.tar',
                    help='Location to save final model')
parser.add_argument('--continue_from', default='', help='Continue from checkpoint model')
parser.add_argument('--rnn_type', default='lstm', help='Type of the RNN. rnn|gru|lstm are supported')
parser.add_argument('--augment', dest='augment', action='store_true', help='Use random tempo and gain perturbations.')
parser.add_argument('--noise_dir', default=None,
                    help='Directory to inject noise into audio. If default, noise Inject not added')
parser.add_argument('--noise_prob', default=0.4, help='Probability of noise being added per sample')
parser.add_argument('--noise_min', default=0.0,
                    help='Minimum noise level to sample from. (1.0 means all noise, not original signal)', type=float)
parser.add_argument('--noise_max', default=0.5,
                    help='Maximum noise levels to sample from. Maximum 1.0', type=float)
parser.add_argument('--tensorboard', dest='tensorboard', action='store_true', help='Turn on tensorboard graphing')
parser.add_argument('--log_dir', default='visualize/deepspeech_final', help='Location of tensorboard log')
parser.add_argument('--log_params', dest='log_params', action='store_true', help='Log parameter values and gradients')
<<<<<<< HEAD
parser.add_argument('--no_bucketing', dest='no_bucketing', action='store_false',
                    help='Turn off bucketing and sample from dataset based on sequence length (smallest to largest)')
parser.set_defaults(cuda=False, silent=False, checkpoint=False, visdom=False, augment=False, tensorboard=False,
                    log_params=False, no_bucketing=False)
=======
parser.set_defaults(cuda=False, silent=False, checkpoint=False, visdom=False, augment=False, tensorboard=False,
                    log_params=False)
>>>>>>> 5ccac99c


def to_np(x):
    return x.data.cpu().numpy()


class AverageMeter(object):
    """Computes and stores the average and current value"""

    def __init__(self):
        self.reset()

    def reset(self):
        self.val = 0
        self.avg = 0
        self.sum = 0
        self.count = 0

    def update(self, val, n=1):
        self.val = val
        self.sum += val * n
        self.count += n
        self.avg = self.sum / self.count


def main():
    args = parser.parse_args()
    save_folder = args.save_folder

    loss_results, cer_results, wer_results = torch.Tensor(args.epochs), torch.Tensor(args.epochs), torch.Tensor(
        args.epochs)
    if args.visdom:
        from visdom import Visdom
        viz = Visdom()

        opts = [dict(title='Loss', ylabel='Loss', xlabel='Epoch'),
                dict(title='WER', ylabel='WER', xlabel='Epoch'),
                dict(title='CER', ylabel='CER', xlabel='Epoch')]

        viz_windows = [None, None, None]
        epochs = torch.arange(1, args.epochs + 1)
    if args.tensorboard:
        from logger import TensorBoardLogger
        try:
            os.makedirs(args.log_dir)
        except OSError as e:
            if e.errno == errno.EEXIST:
                print('Directory already exists.')
                for file in os.listdir(args.log_dir):
                    file_path = os.path.join(args.log_dir, file)
                    try:
                        if os.path.isfile(file_path):
                            os.unlink(file_path)
                    except Exception as e:
                        raise
            else:
                raise
        logger = TensorBoardLogger(args.log_dir)

    try:
        os.makedirs(save_folder)
    except OSError as e:
        if e.errno == errno.EEXIST:
            print('Directory already exists.')
        else:
            raise
    criterion = CTCLoss()

    with open(args.labels_path) as label_file:
        labels = str(''.join(json.load(label_file)))
    audio_conf = dict(sample_rate=args.sample_rate,
                      window_size=args.window_size,
                      window_stride=args.window_stride,
                      window=args.window,
                      noise_dir=args.noise_dir,
                      noise_prob=args.noise_prob,
                      noise_levels=(args.noise_min, args.noise_max))

    train_dataset = SpectrogramDataset(audio_conf=audio_conf, manifest_filepath=args.train_manifest, labels=labels,
                                       normalize=True, augment=args.augment)
    test_dataset = SpectrogramDataset(audio_conf=audio_conf, manifest_filepath=args.val_manifest, labels=labels,
                                      normalize=True, augment=False)
    train_loader = AudioDataLoader(train_dataset, batch_size=args.batch_size,
                                   num_workers=args.num_workers)
    test_loader = AudioDataLoader(test_dataset, batch_size=args.batch_size,
                                  num_workers=args.num_workers)

    rnn_type = args.rnn_type.lower()
    assert rnn_type in supported_rnns, "rnn_type should be either lstm, rnn or gru"
    model = DeepSpeech(rnn_hidden_size=args.hidden_size,
                       nb_layers=args.hidden_layers,
                       labels=labels,
                       rnn_type=supported_rnns[rnn_type],
                       audio_conf=audio_conf,
                       bidirectional=True)
    parameters = model.parameters()
    optimizer = torch.optim.SGD(parameters, lr=args.lr,
                                momentum=args.momentum, nesterov=True)
    decoder = ArgMaxDecoder(labels)

    if args.continue_from:
        print("Loading checkpoint model %s" % args.continue_from)
        package = torch.load(args.continue_from)
        model.load_state_dict(package['state_dict'])
        optimizer.load_state_dict(package['optim_dict'])
        start_epoch = int(package.get('epoch', 1)) - 1  # Python index start at 0 for training
        start_iter = package.get('iteration', None)
        if start_iter is None:
            start_epoch += 1  # Assume that we saved a model after an epoch finished, so start at the next epoch.
            start_iter = 0
        else:
            start_iter += 1
        avg_loss = int(package.get('avg_loss', 0))
        if args.visdom and \
                        package['loss_results'] is not None and start_epoch > 0:  # Add previous scores to visdom graph
            epoch = start_epoch
            loss_results[0:epoch], cer_results[0:epoch], wer_results[0:epoch] = package['loss_results'], package[
<<<<<<< HEAD
                'cer_results'], package[
                                                                                    'wer_results']
=======
                'cer_results'], package['wer_results']
>>>>>>> 5ccac99c
            x_axis = epochs[0:epoch]
            y_axis = [loss_results[0:epoch], wer_results[0:epoch], cer_results[0:epoch]]
            for x in range(len(viz_windows)):
                viz_windows[x] = viz.line(
                    X=x_axis,
                    Y=y_axis[x],
                    opts=opts[x],
                )
<<<<<<< HEAD
        if args.tensorboard and package[
            'loss_results'] is not None and start_epoch > 0:  # Add previous scores to tensorboard logs
            epoch = start_epoch
=======
        if args.tensorboard and \
                        package['loss_results'] is not None and start_epoch > 0:  # Previous scores to tensorboard logs
>>>>>>> 5ccac99c
            loss_results, cer_results, wer_results = package['loss_results'], package['cer_results'], package[
                'wer_results']
            for i in range(len(loss_results)):
                info = {
                    'Avg Train Loss': loss_results[i],
                    'Avg WER': wer_results[i],
                    'Avg CER': cer_results[i]
                }
                for tag, val in info.items():
                    logger.scalar_summary(tag, val, i + 1)
    else:
        avg_loss = 0
        start_epoch = 0
        start_iter = 0
    if args.cuda:
        model = torch.nn.DataParallel(model).cuda()

    print(model)
    print("Number of parameters: %d" % DeepSpeech.get_param_size(model))

    batch_time = AverageMeter()
    data_time = AverageMeter()
    losses = AverageMeter()

    for epoch in range(start_epoch, args.epochs):
        model.train()
        end = time.time()
        for i, (data) in enumerate(train_loader, start=start_iter):
            if i == len(train_loader):
                break
            inputs, targets, input_percentages, target_sizes = data
            # measure data loading time
            data_time.update(time.time() - end)
            inputs = Variable(inputs, requires_grad=False)
            target_sizes = Variable(target_sizes, requires_grad=False)
            targets = Variable(targets, requires_grad=False)

            if args.cuda:
                inputs = inputs.cuda()

            out = model(inputs)
            out = out.transpose(0, 1)  # TxNxH

            seq_length = out.size(0)
            sizes = Variable(input_percentages.mul_(int(seq_length)).int(), requires_grad=False)

            loss = criterion(out, targets, sizes, target_sizes)
            loss = loss / inputs.size(0)  # average the loss by minibatch

            loss_sum = loss.data.sum()
            inf = float("inf")
            if loss_sum == inf or loss_sum == -inf:
                print("WARNING: received an inf loss, setting loss value to 0")
                loss_value = 0
            else:
                loss_value = loss.data[0]

            avg_loss += loss_value
            losses.update(loss_value, inputs.size(0))

            # compute gradient
            optimizer.zero_grad()
            loss.backward()

            torch.nn.utils.clip_grad_norm(model.parameters(), args.max_norm)
            # SGD step
            optimizer.step()

            if args.cuda:
                torch.cuda.synchronize()

            # measure elapsed time
            batch_time.update(time.time() - end)
            end = time.time()
            if not args.silent:
                print('Epoch: [{0}][{1}/{2}]\t'
                      'Time {batch_time.val:.3f} ({batch_time.avg:.3f})\t'
                      'Data {data_time.val:.3f} ({data_time.avg:.3f})\t'
                      'Loss {loss.val:.4f} ({loss.avg:.4f})\t'.format(
                    (epoch + 1), (i + 1), len(train_loader), batch_time=batch_time,
                    data_time=data_time, loss=losses))
            if args.checkpoint_per_batch > 0 and i > 0 and (i + 1) % args.checkpoint_per_batch == 0:
                file_path = '%s/deepspeech_checkpoint_epoch_%d_iter_%d.pth.tar' % (save_folder, epoch + 1, i + 1)
                print("Saving checkpoint model to %s" % file_path)
                torch.save(DeepSpeech.serialize(model, optimizer=optimizer, epoch=epoch, iteration=i,
                                                loss_results=loss_results,
                                                wer_results=wer_results, cer_results=cer_results, avg_loss=avg_loss),
                           file_path)
            del loss
            del out
        avg_loss /= len(train_loader)

        print('Training Summary Epoch: [{0}]\t'
              'Average Loss {loss:.3f}\t'.format(
            epoch + 1, loss=avg_loss))

        start_iter = 0  # Reset start iteration for next epoch
        total_cer, total_wer = 0, 0
        model.eval()
        for i, (data) in enumerate(test_loader):  # test
            inputs, targets, input_percentages, target_sizes = data

            inputs = Variable(inputs, volatile=True)

            # unflatten targets
            split_targets = []
            offset = 0
            for size in target_sizes:
                split_targets.append(targets[offset:offset + size])
                offset += size

            if args.cuda:
                inputs = inputs.cuda()

            out = model(inputs)
            out = out.transpose(0, 1)  # TxNxH
            seq_length = out.size(0)
            sizes = Variable(input_percentages.mul_(int(seq_length)).int(), volatile=True)

            decoded_output = decoder.decode(out.data, sizes)
            target_strings = decoder.process_strings(decoder.convert_to_strings(split_targets))
            wer, cer = 0, 0
            for x in range(len(target_strings)):
                wer += decoder.wer(decoded_output[x], target_strings[x]) / float(len(target_strings[x].split()))
                cer += decoder.cer(decoded_output[x], target_strings[x]) / float(len(target_strings[x]))
            total_cer += cer
            total_wer += wer

            if args.cuda:
                torch.cuda.synchronize()
            del out
        wer = total_wer / len(test_loader.dataset)
        cer = total_cer / len(test_loader.dataset)
        wer *= 100
        cer *= 100

        print('Validation Summary Epoch: [{0}]\t'
              'Average WER {wer:.3f}\t'
              'Average CER {cer:.3f}\t'.format(
            epoch + 1, wer=wer, cer=cer))

        if args.visdom:
            loss_results[epoch] = avg_loss
            wer_results[epoch] = wer
            cer_results[epoch] = cer
            # epoch += 1
            x_axis = epochs[0:epoch + 1]
            y_axis = [loss_results[0:epoch + 1], wer_results[0:epoch + 1], cer_results[0:epoch + 1]]
            for x in range(len(viz_windows)):
                if viz_windows[x] is None:
                    viz_windows[x] = viz.line(
                        X=x_axis,
                        Y=y_axis[x],
                        opts=opts[x],
                    )
                else:
                    viz.line(
                        X=x_axis,
                        Y=y_axis[x],
                        win=viz_windows[x],
                        update='replace',
                    )
        if args.tensorboard:
            loss_results[epoch] = avg_loss
            wer_results[epoch] = wer
            cer_results[epoch] = cer
            info = {
                'Avg Train Loss': avg_loss,
                'Avg WER': wer,
                'Avg CER': cer
            }
            for tag, val in info.items():
                logger.scalar_summary(tag, val, epoch + 1)
            if args.log_params:
                for tag, value in model.named_parameters():
                    tag = tag.replace('.', '/')
                    logger.histo_summary(tag, to_np(value), epoch + 1)
<<<<<<< HEAD
                    if value.grad is not None:  # Condition inserted because batch_norm RNN_0 weights.grad and bias.grad are None. Check why
                        logger.histo_summary(tag + '/grad', to_np(value.grad), epoch + 1)
=======
                    logger.histo_summary(tag + '/grad', to_np(value.grad), epoch + 1)
>>>>>>> 5ccac99c
        if args.checkpoint:
            file_path = '%s/deepspeech_%d.pth.tar' % (save_folder, epoch + 1)
            torch.save(DeepSpeech.serialize(model, optimizer=optimizer, epoch=epoch, loss_results=loss_results,
                                            wer_results=wer_results, cer_results=cer_results),
                       file_path)
        # anneal lr
        optim_state = optimizer.state_dict()
        optim_state['param_groups'][0]['lr'] = optim_state['param_groups'][0]['lr'] / args.learning_anneal
        optimizer.load_state_dict(optim_state)
        print('Learning rate annealed to: {lr:.6f}'.format(lr=optim_state['param_groups'][0]['lr']))

        avg_loss = 0
        if not args.no_bucketing and epoch == 0:
            print("Switching to bucketing sampler for following epochs")
            train_dataset = SpectrogramDatasetWithLength(audio_conf=audio_conf, manifest_filepath=args.train_manifest,
                                                         labels=labels,
                                                         normalize=True, augment=args.augment)
            sampler = BucketingSampler(train_dataset)
            train_loader.sampler = sampler

    torch.save(DeepSpeech.serialize(model, optimizer=optimizer), args.final_model_path)


if __name__ == '__main__':
    main()<|MERGE_RESOLUTION|>--- conflicted
+++ resolved
@@ -53,17 +53,10 @@
 parser.add_argument('--tensorboard', dest='tensorboard', action='store_true', help='Turn on tensorboard graphing')
 parser.add_argument('--log_dir', default='visualize/deepspeech_final', help='Location of tensorboard log')
 parser.add_argument('--log_params', dest='log_params', action='store_true', help='Log parameter values and gradients')
-<<<<<<< HEAD
 parser.add_argument('--no_bucketing', dest='no_bucketing', action='store_false',
                     help='Turn off bucketing and sample from dataset based on sequence length (smallest to largest)')
 parser.set_defaults(cuda=False, silent=False, checkpoint=False, visdom=False, augment=False, tensorboard=False,
                     log_params=False, no_bucketing=False)
-=======
-parser.set_defaults(cuda=False, silent=False, checkpoint=False, visdom=False, augment=False, tensorboard=False,
-                    log_params=False)
->>>>>>> 5ccac99c
-
-
 def to_np(x):
     return x.data.cpu().numpy()
 
@@ -179,12 +172,7 @@
                         package['loss_results'] is not None and start_epoch > 0:  # Add previous scores to visdom graph
             epoch = start_epoch
             loss_results[0:epoch], cer_results[0:epoch], wer_results[0:epoch] = package['loss_results'], package[
-<<<<<<< HEAD
-                'cer_results'], package[
-                                                                                    'wer_results']
-=======
                 'cer_results'], package['wer_results']
->>>>>>> 5ccac99c
             x_axis = epochs[0:epoch]
             y_axis = [loss_results[0:epoch], wer_results[0:epoch], cer_results[0:epoch]]
             for x in range(len(viz_windows)):
@@ -193,14 +181,8 @@
                     Y=y_axis[x],
                     opts=opts[x],
                 )
-<<<<<<< HEAD
-        if args.tensorboard and package[
-            'loss_results'] is not None and start_epoch > 0:  # Add previous scores to tensorboard logs
-            epoch = start_epoch
-=======
         if args.tensorboard and \
                         package['loss_results'] is not None and start_epoch > 0:  # Previous scores to tensorboard logs
->>>>>>> 5ccac99c
             loss_results, cer_results, wer_results = package['loss_results'], package['cer_results'], package[
                 'wer_results']
             for i in range(len(loss_results)):
@@ -378,12 +360,7 @@
                 for tag, value in model.named_parameters():
                     tag = tag.replace('.', '/')
                     logger.histo_summary(tag, to_np(value), epoch + 1)
-<<<<<<< HEAD
-                    if value.grad is not None:  # Condition inserted because batch_norm RNN_0 weights.grad and bias.grad are None. Check why
-                        logger.histo_summary(tag + '/grad', to_np(value.grad), epoch + 1)
-=======
                     logger.histo_summary(tag + '/grad', to_np(value.grad), epoch + 1)
->>>>>>> 5ccac99c
         if args.checkpoint:
             file_path = '%s/deepspeech_%d.pth.tar' % (save_folder, epoch + 1)
             torch.save(DeepSpeech.serialize(model, optimizer=optimizer, epoch=epoch, loss_results=loss_results,
